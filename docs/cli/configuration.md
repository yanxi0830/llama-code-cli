--- conflicted
+++ resolved
@@ -248,8 +248,6 @@
     "excludedProjectEnvVars": ["DEBUG", "DEBUG_MODE", "NODE_ENV"]
     ```
 
-<<<<<<< HEAD
-=======
 - **`includeDirectories`** (array of strings):
   - **Description:** Specifies an array of additional absolute or relative paths to include in the workspace context. This allows you to work with files across multiple directories as if they were one. Paths can use `~` to refer to the user's home directory. This setting can be combined with the `--include-directories` command-line flag.
   - **Default:** `[]`
@@ -263,14 +261,13 @@
     ```
 
 - **`loadMemoryFromIncludeDirectories`** (boolean):
-  - **Description:** Controls the behavior of the `/memory refresh` command. If set to `true`, `GEMINI.md` files should be loaded from all directories that are added. If set to `false`, `GEMINI.md` should only be loaded from the current directory.
+  - **Description:** Controls the behavior of the `/memory refresh` command. If set to `true`, `QWEN.md` files should be loaded from all directories that are added. If set to `false`, `QWEN.md` should only be loaded from the current directory.
   - **Default:** `false`
   - **Example:**
     ```json
     "loadMemoryFromIncludeDirectories": true
     ```
 
->>>>>>> ea96293e
 ### Example `settings.json`:
 
 ```json
@@ -303,13 +300,9 @@
       "tokenBudget": 100
     }
   },
-<<<<<<< HEAD
-  "excludedProjectEnvVars": ["DEBUG", "DEBUG_MODE", "NODE_ENV"]
-=======
   "excludedProjectEnvVars": ["DEBUG", "DEBUG_MODE", "NODE_ENV"],
   "includeDirectories": ["path/to/dir1", "~/path/to/dir2", "../path/to/dir3"],
   "loadMemoryFromIncludeDirectories": true
->>>>>>> ea96293e
 }
 ```
 
