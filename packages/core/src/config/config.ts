--- conflicted
+++ resolved
@@ -192,12 +192,8 @@
   model: string;
   extensionContextFilePaths?: string[];
   maxSessionTurns?: number;
-<<<<<<< HEAD
   sessionTokenLimit?: number;
-  experimentalAcp?: boolean;
-=======
   experimentalZedIntegration?: boolean;
->>>>>>> 25821739
   listExtensions?: boolean;
   extensions?: GeminiCLIExtension[];
   blockedMcpServers?: Array<{ name: string; extensionName: string }>;
@@ -290,8 +286,6 @@
   private readonly summarizeToolOutput:
     | Record<string, SummarizeToolOutputSettings>
     | undefined;
-<<<<<<< HEAD
-  private readonly experimentalAcp: boolean = false;
   private readonly enableOpenAILogging: boolean;
   private readonly sampling_params?: Record<string, unknown>;
   private readonly contentGenerator?: {
@@ -299,9 +293,7 @@
     maxRetries?: number;
   };
   private readonly cliVersion?: string;
-=======
   private readonly experimentalZedIntegration: boolean = false;
->>>>>>> 25821739
   private readonly loadMemoryFromIncludeDirectories: boolean = false;
   private readonly tavilyApiKey?: string;
   private readonly chatCompression: ChatCompressionSettings | undefined;
@@ -361,13 +353,9 @@
     this.model = params.model;
     this.extensionContextFilePaths = params.extensionContextFilePaths ?? [];
     this.maxSessionTurns = params.maxSessionTurns ?? -1;
-<<<<<<< HEAD
     this.sessionTokenLimit = params.sessionTokenLimit ?? -1;
-    this.experimentalAcp = params.experimentalAcp ?? false;
-=======
     this.experimentalZedIntegration =
       params.experimentalZedIntegration ?? false;
->>>>>>> 25821739
     this.listExtensions = params.listExtensions ?? false;
     this._extensions = params.extensions ?? [];
     this._blockedMcpServers = params.blockedMcpServers ?? [];
@@ -735,22 +723,15 @@
     return this.summarizeToolOutput;
   }
 
-<<<<<<< HEAD
   // Web search provider configuration
   getTavilyApiKey(): string | undefined {
     return this.tavilyApiKey;
   }
 
-  getIdeModeFeature(): boolean {
-    return this.ideModeFeature;
-  }
-
   getIdeClient(): IdeClient {
     return this.ideClient;
   }
 
-=======
->>>>>>> 25821739
   getIdeMode(): boolean {
     return this.ideMode;
   }
