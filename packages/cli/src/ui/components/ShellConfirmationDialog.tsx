/**
 * @license
 * Copyright 2025 Google LLC
 * SPDX-License-Identifier: Apache-2.0
 */

<<<<<<< HEAD
import { ToolConfirmationOutcome } from '@qwen-code/qwen-code-core';
import { Box, Text, useInput } from 'ink';
=======
import { ToolConfirmationOutcome } from '@google/gemini-cli-core';
import { Box, Text } from 'ink';
>>>>>>> 25821739
import React from 'react';
import { Colors } from '../colors.js';
import {
  RadioButtonSelect,
  RadioSelectItem,
} from './shared/RadioButtonSelect.js';
import { useKeypress } from '../hooks/useKeypress.js';

export interface ShellConfirmationRequest {
  commands: string[];
  onConfirm: (
    outcome: ToolConfirmationOutcome,
    approvedCommands?: string[],
  ) => void;
}

export interface ShellConfirmationDialogProps {
  request: ShellConfirmationRequest;
}

export const ShellConfirmationDialog: React.FC<
  ShellConfirmationDialogProps
> = ({ request }) => {
  const { commands, onConfirm } = request;

  useKeypress(
    (key) => {
      if (key.name === 'escape') {
        onConfirm(ToolConfirmationOutcome.Cancel);
      }
    },
    { isActive: true },
  );

  const handleSelect = (item: ToolConfirmationOutcome) => {
    if (item === ToolConfirmationOutcome.Cancel) {
      onConfirm(item);
    } else {
      // For both ProceedOnce and ProceedAlways, we approve all the
      // commands that were requested.
      onConfirm(item, commands);
    }
  };

  const options: Array<RadioSelectItem<ToolConfirmationOutcome>> = [
    {
      label: 'Yes, allow once',
      value: ToolConfirmationOutcome.ProceedOnce,
    },
    {
      label: 'Yes, allow always for this session',
      value: ToolConfirmationOutcome.ProceedAlways,
    },
    {
      label: 'No (esc)',
      value: ToolConfirmationOutcome.Cancel,
    },
  ];

  return (
    <Box
      flexDirection="column"
      borderStyle="round"
      borderColor={Colors.AccentYellow}
      padding={1}
      width="100%"
      marginLeft={1}
    >
      <Box flexDirection="column" marginBottom={1}>
        <Text bold>Shell Command Execution</Text>
        <Text>A custom command wants to run the following shell commands:</Text>
        <Box
          flexDirection="column"
          borderStyle="round"
          borderColor={Colors.Gray}
          paddingX={1}
          marginTop={1}
        >
          {commands.map((cmd) => (
            <Text key={cmd} color={Colors.AccentCyan}>
              {cmd}
            </Text>
          ))}
        </Box>
      </Box>

      <Box marginBottom={1}>
        <Text>Do you want to proceed?</Text>
      </Box>

      <RadioButtonSelect items={options} onSelect={handleSelect} isFocused />
    </Box>
  );
};<|MERGE_RESOLUTION|>--- conflicted
+++ resolved
@@ -4,20 +4,15 @@
  * SPDX-License-Identifier: Apache-2.0
  */
 
-<<<<<<< HEAD
 import { ToolConfirmationOutcome } from '@qwen-code/qwen-code-core';
-import { Box, Text, useInput } from 'ink';
-=======
-import { ToolConfirmationOutcome } from '@google/gemini-cli-core';
 import { Box, Text } from 'ink';
->>>>>>> 25821739
 import React from 'react';
 import { Colors } from '../colors.js';
+import { useKeypress } from '../hooks/useKeypress.js';
 import {
   RadioButtonSelect,
   RadioSelectItem,
 } from './shared/RadioButtonSelect.js';
-import { useKeypress } from '../hooks/useKeypress.js';
 
 export interface ShellConfirmationRequest {
   commands: string[];
